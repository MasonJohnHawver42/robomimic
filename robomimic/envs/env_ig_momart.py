--- conflicted
+++ resolved
@@ -39,11 +39,7 @@
             render=False,
             render_offscreen=False,
             use_image_obs=False,
-<<<<<<< HEAD
-            use_depth_obs=False, 
-=======
             use_depth_obs=False,
->>>>>>> b4f2d173
             image_height=None,
             image_width=None,
             physics_timestep=1./240.,
@@ -340,14 +336,10 @@
             camera_height,
             camera_width,
             reward_shaping,
-            render=None, 
-            render_offscreen=None, 
-            use_image_obs=None, 
-<<<<<<< HEAD
+            render=None,
+            render_offscreen=None,
+            use_image_obs=None,
             use_depth_obs=None,
-=======
-            use_depth_obs=None, 
->>>>>>> b4f2d173
             **kwargs,
     ):
         """
@@ -370,9 +362,9 @@
         # note that @postprocess_visual_obs is False since this env's images will be written to a dataset
         return cls(
             env_name=env_name,
-            render=(False if render is None else render), 
-            render_offscreen=(has_camera if render_offscreen is None else render_offscreen), 
-            use_image_obs=(has_camera if use_image_obs is None else use_image_obs), 
+            render=(False if render is None else render),
+            render_offscreen=(has_camera if render_offscreen is None else render_offscreen),
+            use_image_obs=(has_camera if use_image_obs is None else use_image_obs),
             postprocess_visual_obs=False,
             image_height=camera_height,
             image_width=camera_width,
