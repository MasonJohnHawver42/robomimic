"""
A collection of utility functions and classes for generating config jsons for hyperparameter sweeps.
"""
import argparse
import os
import json
import re
import itertools

from collections import OrderedDict
from copy import deepcopy


class ConfigGenerator(object):
    """
    Useful class to keep track of hyperparameters to sweep, and to generate
    the json configs for each experiment run.
    """
    def __init__(self, base_config_file, wandb_proj_name="debug", script_file=None, generated_config_dir=None):
        """
        Args:
            base_config_file (str): path to a base json config to use as a starting point
                for the parameter sweep.

            script_file (str): script filename to write as output
        """
        assert isinstance(base_config_file, str)
        self.base_config_file = base_config_file
        assert generated_config_dir is None or isinstance(generated_config_dir, str)
        if generated_config_dir is not None:
            generated_config_dir = os.path.expanduser(generated_config_dir)
        self.generated_config_dir = generated_config_dir
        assert script_file is None or isinstance(script_file, str)
        if script_file is None:
            self.script_file = os.path.join('~', 'tmp/tmpp.sh')
        else:
            self.script_file = script_file
        self.script_file = os.path.expanduser(self.script_file)
        self.parameters = OrderedDict()

        assert isinstance(wandb_proj_name, str)
        self.wandb_proj_name = wandb_proj_name

<<<<<<< HEAD
    def add_param(self, key, name, group, values, value_names=None, hidename=False):
=======
    def add_param(self, key, name, group, values, value_names=None):
>>>>>>> b4f2d173
        """
        Add parameter to the hyperparameter sweep.

        Args:
            key (str): location of parameter in the config, using hierarchical key format
                (ex. train/data = config.train.data)

            name (str): name, as it will appear in the experiment name

            group (int): group id - parameters with the same ID have their values swept
                together

            values (list): list of values to sweep over for this parameter

            value_names ([str]): if provided, strings to use in experiment name for
                each value, instead of the parameter value. This is helpful for parameters
                that may have long or large values (for example, dataset path).
        """
        if value_names is not None:
            assert len(values) == len(value_names)
        self.parameters[key] = argparse.Namespace(
            key=key, 
            name=name, 
            group=group, 
            values=values, 
            value_names=value_names,
            hidename=hidename,
        )

    def generate(self):
        """
        Generates json configs for the hyperparameter sweep using attributes
        @self.parameters, @self.base_config_file, and @self.script_file,
        all of which should have first been set externally by calling
        @add_param, @set_base_config_file, and @set_script_file.
        """
        assert len(self.parameters) > 0, "must add parameters using add_param first!"
        generated_json_paths = self._generate_jsons()
        self._script_from_jsons(generated_json_paths)

    def _name_for_experiment(self, base_name, parameter_values, parameter_value_names):
        """
        This function generates the name for an experiment, given one specific
        parameter setting.

        Args:
            base_name (str): base experiment name
            parameter_values (OrderedDict): dictionary that maps parameter name to
                the parameter value for this experiment run
            parameter_value_names (dict): dictionary that maps parameter name to
                the name to use for its value in the experiment name

        Returns:
            name (str): generated experiment name
        """
        name = base_name
        for k in parameter_values:
            # append parameter name and value to end of base name
            if len(self.parameters[k].name) == 0 or self.parameters[k].hidename:
                # empty string indicates that naming should be skipped
                continue
            if len(self.parameters[k].name) == 0:
                # empty string indicates that naming should be skipped
                continue
            if parameter_value_names[k] is not None:
                # take name from passed dictionary
                val_str = parameter_value_names[k]
            else:
                val_str = parameter_values[k]
                if isinstance(parameter_values[k], list) or isinstance(parameter_values[k], tuple):
                    # convert list to string to avoid weird spaces and naming problems
                    val_str = "_".join([str(x) for x in parameter_values[k]])
            val_str = str(val_str)
            name += '_{}'.format(self.parameters[k].name)
            if len(val_str) > 0:
                name += '_{}'.format(val_str)
        return name

    def _get_parameter_ranges(self):
        """
        Extract parameter ranges from base json file. Also takes all possible
        combinations of the parameter ranges to generate an expanded set of values.

        Returns:
            parameter_ranges (dict): dictionary that maps the parameter to a list
                of all values it should take for each generated config. The length 
                of the list will be the total number of configs that will be
                generated from this scan.

            parameter_names (dict): dictionary that maps the parameter to a list
                of all name strings that should contribute to each invididual
                experiment's name. The length of the list will be the total 
                number of configs that will be generated from this scan.
        """

        # mapping from group id to list of indices to grab from each parameter's list 
        # of values in the parameter group
        parameter_group_indices = OrderedDict()
        for k in self.parameters:
            group_id = self.parameters[k].group
            assert isinstance(self.parameters[k].values, list)
            num_param_values = len(self.parameters[k].values)
            if group_id not in parameter_group_indices:
                parameter_group_indices[group_id] = list(range(num_param_values))
            else:
                assert len(parameter_group_indices[group_id]) == num_param_values, \
                    "error: inconsistent number of parameter values in group with id {}".format(group_id)

        keys = list(parameter_group_indices.keys())
        inds = list(parameter_group_indices.values())
        new_parameter_group_indices = OrderedDict(
            { k : [] for k in keys }
        )
        # get all combinations of the different parameter group indices
        # and then use these indices to determine the new parameter ranges
        # per member of each parameter group.
        #
        # e.g. with two parameter groups, one with two values, and another with three values
        # we have [0, 1] x [0, 1, 2] = [0, 0], [0, 1], [0, 2], [1, 0], [1, 1], [1, 2]
        # so the corresponding parameter group indices are [0, 0, 0, 1, 1, 1] and 
        # [0, 1, 2, 0, 1, 2], and all parameters in each parameter group are indexed
        # together using these indices, to get each parameter range.
        for comb in itertools.product(*inds):
            for i in range(len(comb)):
                new_parameter_group_indices[keys[i]].append(comb[i])
        parameter_group_indices = new_parameter_group_indices

        # use the indices to gather the parameter values to sweep per parameter
        parameter_ranges = OrderedDict()
        parameter_names = OrderedDict()
        for k in self.parameters:
            parameter_values = self.parameters[k].values
            group_id = self.parameters[k].group
            inds = parameter_group_indices[group_id]
            parameter_ranges[k] = [parameter_values[ind] for ind in inds]

            # add in parameter names if supplied
            parameter_names[k] = None
            if self.parameters[k].value_names is not None:
                par_names = self.parameters[k].value_names
                assert isinstance(par_names, list)
                assert len(par_names) == len(parameter_values)
                parameter_names[k] = [par_names[ind] for ind in inds]

        # ensure that the number of parameter settings is the same per parameter
        first_key = list(parameter_ranges.keys())[0]
        num_settings = len(parameter_ranges[first_key])
        for k in parameter_ranges:
            assert len(parameter_ranges[k]) == num_settings, "inconsistent number of values"

        return parameter_ranges, parameter_names

    def _generate_jsons(self):
        """
        Generates json configs for the hyperparameter sweep, using @self.parameters and
        @self.base_config_file.

        Returns:
            json_paths (list): list of paths to created json files, one per experiment
        """

        # base directory for saving jsons
        if self.generated_config_dir:
            base_dir = self.generated_config_dir
            if not os.path.exists(base_dir):
                os.makedirs(base_dir)
        else:
            base_dir = os.path.abspath(os.path.dirname(self.base_config_file))

        # read base json
        base_config = load_json(self.base_config_file, verbose=False)

        # base exp name from this base config
        base_exp_name = base_config['experiment']['name']

        # use base json to determine the parameter ranges
        parameter_ranges, parameter_names = self._get_parameter_ranges()

        # iterate through each parameter setting to create each json
        first_key = list(parameter_ranges.keys())[0]
        num_settings = len(parameter_ranges[first_key])

        # keep track of path to generated jsons
        json_paths = []

        for i in range(num_settings):
            # the specific parameter setting for this experiment
            setting = { k : parameter_ranges[k][i] for k in parameter_ranges }
            maybe_parameter_names = OrderedDict()
            for k in parameter_names:
                maybe_parameter_names[k] = None
                if parameter_names[k] is not None:
                    maybe_parameter_names[k] = parameter_names[k][i]

            # experiment name from setting
            exp_name = self._name_for_experiment(
                base_name=base_exp_name, 
                parameter_values=setting, 
                parameter_value_names=maybe_parameter_names,
            )

            # copy old json, but override name, and parameter values
            json_dict = deepcopy(base_config)
            json_dict['experiment']['name'] = exp_name
            for k in parameter_ranges:
                set_value_for_key(json_dict, k, v=parameter_ranges[k][i])

            # populate list of identifying meta for logger;
            # see meta_config method in base_config.py for more info
            json_dict["experiment"]["logging"]["wandb_proj_name"] = self.wandb_proj_name
            if "meta" not in json_dict:
                json_dict["meta"] = dict()
            json_dict["meta"].update(
                hp_base_config_file=self.base_config_file,
                hp_keys=list(),
                hp_values=list(),
            )
            # logging: keep track of hyp param names and values as meta info
            for k in parameter_ranges.keys():
                key_name = self.parameters[k].name
                if key_name is not None and len(key_name) > 0:
                    if maybe_parameter_names[k] is not None:
                        value_name = maybe_parameter_names[k]
                    else:
                        value_name = setting[k]
            
                    json_dict["meta"]["hp_keys"].append(key_name)
                    json_dict["meta"]["hp_values"].append(value_name)

            # save file in same directory as old json
            json_path = os.path.join(base_dir, "{}.json".format(exp_name))
            save_json(json_dict, json_path)
            json_paths.append(json_path)

        print("Num exps:", len(json_paths))

        return json_paths

    def _script_from_jsons(self, json_paths):
        """
        Generates a bash script to run the experiments that correspond to
        the input jsons.
        """
        with open(self.script_file, 'w') as f:
            f.write("#!/bin/bash\n\n")
            for path in json_paths:
                # write python command to file
<<<<<<< HEAD
                import robomimic
                cmd = "python {}/scripts/train.py --config {}\n".format(robomimic.__path__[0], path)
=======
                cmd = "python train.py --config {}\n".format(path)
>>>>>>> b4f2d173
                
                print()
                print(cmd)
                f.write(cmd)


def load_json(json_file, verbose=True):
    """
    Simple utility function to load a json file as a dict.

    Args:
        json_file (str): path to json file to load
        verbose (bool): if True, pretty print the loaded json dictionary

    Returns:
        config (dict): json dictionary
    """
    with open(json_file, 'r') as f:
        config = json.load(f)
    if verbose:
        print('loading external config: =================')
        print(json.dumps(config, indent=4))
        print('==========================================')
    return config


def save_json(config, json_file):
    """
    Simple utility function to save a dictionary to a json file on disk.

    Args:
        config (dict): dictionary to save
        json_file (str): path to json file to write
    """
    with open(json_file, 'w') as f:
        # preserve original key ordering
        json.dump(config, f, sort_keys=False, indent=4)


def get_value_for_key(dic, k):
    """
    Get value for nested dictionary with levels denoted by "/" or ".".
    For example, if @k is "a/b", then this function returns
    @dic["a"]["b"].

    Args:
        dic (dict): a nested dictionary
        k (str): a single string meant to index several levels down into
            the nested dictionary, where levels can be denoted by "/" or
            by ".".
    Returns:
        val: the nested dictionary value for the provided key
    """
    val = dic
    subkeys = re.split('/|\.', k)
    for s in subkeys[:-1]:
        val = val[s]
    return val[subkeys[-1]]


def set_value_for_key(dic, k, v):
    """
    Set value for hierarchical dictionary with levels denoted by "/" or ".".

    Args:
        dic (dict): a nested dictionary
        k (str): a single string meant to index several levels down into
            the nested dictionary, where levels can be denoted by "/" or
            by ".".
        v: the value to set at the provided key
    """
    val = dic
    subkeys = re.split('/|\.', k) #k.split('/')
    for s in subkeys[:-1]:
        val = val[s]
    val[subkeys[-1]] = v<|MERGE_RESOLUTION|>--- conflicted
+++ resolved
@@ -41,11 +41,7 @@
         assert isinstance(wandb_proj_name, str)
         self.wandb_proj_name = wandb_proj_name
 
-<<<<<<< HEAD
-    def add_param(self, key, name, group, values, value_names=None, hidename=False):
-=======
     def add_param(self, key, name, group, values, value_names=None):
->>>>>>> b4f2d173
         """
         Add parameter to the hyperparameter sweep.
 
@@ -271,7 +267,7 @@
                         value_name = maybe_parameter_names[k]
                     else:
                         value_name = setting[k]
-            
+
                     json_dict["meta"]["hp_keys"].append(key_name)
                     json_dict["meta"]["hp_values"].append(value_name)
 
@@ -293,13 +289,8 @@
             f.write("#!/bin/bash\n\n")
             for path in json_paths:
                 # write python command to file
-<<<<<<< HEAD
-                import robomimic
-                cmd = "python {}/scripts/train.py --config {}\n".format(robomimic.__path__[0], path)
-=======
                 cmd = "python train.py --config {}\n".format(path)
->>>>>>> b4f2d173
-                
+
                 print()
                 print(cmd)
                 f.write(cmd)
